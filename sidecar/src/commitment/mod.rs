--- conflicted
+++ resolved
@@ -10,10 +10,7 @@
 };
 use axum_client_ip::{InsecureClientIp, SecureClientIp, SecureClientIpSource};
 use serde::Serialize;
-<<<<<<< HEAD
-=======
 use serde_json::{from_value, Value};
->>>>>>> fc6a73eb
 use std::{net::SocketAddr, sync::Arc, time::Instant};
 use tokio::sync::mpsc;
 
@@ -22,10 +19,7 @@
     commitment::request::{
         CommitmentRequestError, CommitmentRequestEvent, CommitmentRequestHandler, PreconfRequest,
     },
-<<<<<<< HEAD
-=======
     constraints::SignedConstraints,
->>>>>>> fc6a73eb
     metrics::ApiMetrics,
 };
 
@@ -66,10 +60,6 @@
     Json(body): Json<PreconfRequest>,
 ) -> Result<Json<PreconfResponse>, CommitmentRequestError> {
     match handler.handle_commitment_request(&body).await {
-<<<<<<< HEAD
-        Ok(_) => {
-            let response = PreconfResponse { ok: true };
-=======
         Ok(value) => {
             let signed_contraints_list = value
                 .get("signed_contraints_list")
@@ -80,8 +70,6 @@
                 ok: true,
                 signed_contraints_list: signed_contraints_list,
             };
->>>>>>> fc6a73eb
-
             return Ok(Json(response));
         }
         Err(e) => return Err(e),
@@ -115,10 +103,7 @@
 #[derive(Serialize)]
 pub struct PreconfResponse {
     pub ok: bool,
-<<<<<<< HEAD
-=======
     pub signed_contraints_list: Vec<SignedConstraints>,
->>>>>>> fc6a73eb
 }
 
 impl axum::response::IntoResponse for CommitmentRequestError {
@@ -128,17 +113,10 @@
                 (StatusCode::INTERNAL_SERVER_ERROR, err.to_string()).into_response()
             }
             CommitmentRequestError::Parse(err) => {
-<<<<<<< HEAD
                 (StatusCode::BAD_REQUEST, err.to_string()).into_response()
             }
             CommitmentRequestError::NotAllowedIP(ip) => {
                 (StatusCode::UNAUTHORIZED, ip).into_response()
-=======
-                (StatusCode::INTERNAL_SERVER_ERROR, err.to_string()).into_response()
-            }
-            CommitmentRequestError::NotAllowedIP(ip) => {
-                (StatusCode::INTERNAL_SERVER_ERROR, ip).into_response()
->>>>>>> fc6a73eb
             }
         }
     }
