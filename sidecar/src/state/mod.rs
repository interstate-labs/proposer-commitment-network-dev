use std::{
    collections::HashMap,
    num::NonZero,
    pin::Pin,
    task::{Context, Poll},
    time::{Duration, Instant},
};

use alloy::rpc::types::beacon::events::HeadEvent;
use beacon_api_client::Topic;
use beacon_api_client::{mainnet::Client, BlockId, ProposerDuty};
use futures::StreamExt;
use futures::{future::poll_fn, Future, FutureExt};
use reth_primitives::{PooledTransactionsElement, TransactionSigned};
use tokio::time::Sleep;
use tokio::{sync::broadcast, task::AbortHandle};

<<<<<<< HEAD
use ethereum_consensus::{crypto::PublicKey as ECBlsPublicKey, deneb:: { BeaconBlockHeader, mainnet::{Blob, BlobsBundle} }, crypto::{KzgCommitment, KzgProof}, phase0::mainnet::SLOTS_PER_EPOCH};
use crate::{constraints::{SignedConstraints, TransactionExt}, metrics::ApiMetrics};
use crate::commitment::request::PreconfRequest;
use crate::config::ValidatorIndexes;
use crate::config::ChainConfig;
=======
use ethereum_consensus::{
    crypto::PublicKey as ECBlsPublicKey,
    crypto::{KzgCommitment, KzgProof},
    deneb::{
        mainnet::{Blob, BlobsBundle},
        BeaconBlockHeader,
    },
    phase0::mainnet::SLOTS_PER_EPOCH,
};

use crate::commitment::request::PreconfRequest;
use crate::config::ValidatorIndexes;
use crate::{
    constraints::{SignedConstraints, TransactionExt},
    metrics::ApiMetrics,
};
>>>>>>> 6f83d391

#[derive(Debug, thiserror::Error)]
pub enum StateError {
    #[error("invalid slot: {0}")]
    InvalidSlot(u64),
    #[error("deadline expired")]
    DeadlineExpired,
    #[error("no validator in slot")]
    NoValidatorInSlot,
    #[error("failed in fetching proposer duties from beacon")]
    FailedFetcingProposerDuties,
    #[error("Beacon API error: {0}")]
    BeaconApiError(#[from] beacon_api_client::Error),
    #[error("{0}")]
    Custom(String),
}

#[derive(Debug, Default)]
#[allow(missing_docs)]
pub struct Epoch {
    pub value: u64,
    pub start_slot: u64,
    pub proposer_duties: Vec<ProposerDuty>,
}

pub struct ConstraintState {
<<<<<<< HEAD
  pub blocks: HashMap<u64, Block>,
  pub commitment_deadline: CommitmentDeadline,
  pub deadline_duration: Duration,
  pub latest_slot: u64,
  pub latest_slot_timestamp: Instant,
  pub current_epoch: Epoch,
  pub header: BeaconBlockHeader,
  pub validator_indexes: ValidatorIndexes,
  pub max_commitments_in_block: usize,
  pub max_commitment_gas : NonZero<u64>,
  pub min_priority_fee: u128,
  pub block_gas_limit: u64,
  pub max_tx_input_bytes: usize,
  pub max_init_code_byte_size: usize,
  pub beacon_client: Client,
  pub config: ChainConfig,
}

impl ConstraintState {
  pub fn new (beacon_client: Client, validator_indexes: ValidatorIndexes, commitment_deadline_duration: Duration) -> Self {
    Self {
      blocks: HashMap::new(),
      commitment_deadline: CommitmentDeadline::new(0, Duration::from_millis(100)),
      deadline_duration: commitment_deadline_duration,
      latest_slot: Default::default(),
      latest_slot_timestamp: Instant::now(),
      current_epoch: Default::default(),
      validator_indexes,
      beacon_client,
      header: BeaconBlockHeader::default(),
      max_commitments_in_block: 128,
      max_commitment_gas : NonZero::new(10_000_000).unwrap(),
      min_priority_fee: 1_000_000_000,
      block_gas_limit: 30_000_000,
      max_tx_input_bytes: 4 * 32 * 1024,
      max_init_code_byte_size: 2 * 24576,
      config: Default::default(),
    }
  }
  
  pub fn add_constraint(&mut self, slot: u64, signed_constraints: SignedConstraints) {
    if let Some(block) = self.blocks.get_mut(&slot) {
        block.add_constraints(signed_constraints);
    } else {
        let mut block = Block::default();
        block.add_constraints(signed_constraints);
        self.blocks.insert(slot, block);
    }
  }

  pub fn replace_constraints(&mut self, slot: u64, signed_constraints: &Vec<SignedConstraints>) {
    tracing::debug!("here is replace constraints function");
    if let Some(block) = self.blocks.get_mut(&slot) {
        tracing::debug!("current constraints {}", block.signed_constraints_list.len()); 
        block.replace_constraints(signed_constraints);
        tracing::debug!("replaced constraints {}", block.signed_constraints_list.len());
    } else {
        let mut block = Block::default();
        block.replace_constraints(signed_constraints);
        self.blocks.insert(slot, block.clone());
        tracing::debug!("replaced constraints {}", block.signed_constraints_list.len());
=======
    pub blocks: HashMap<u64, Block>,
    pub commitment_deadline: CommitmentDeadline,
    pub deadline_duration: Duration,
    pub latest_slot: u64,
    pub latest_slot_timestamp: Instant,
    pub current_epoch: Epoch,
    pub header: BeaconBlockHeader,
    pub validator_indexes: ValidatorIndexes,
    pub max_commitments_in_block: usize,
    pub max_commitment_gas: NonZero<u64>,
    pub min_priority_fee: u128,
    pub block_gas_limit: u64,
    pub max_tx_input_bytes: usize,
    pub max_init_code_byte_size: usize,

    pub beacon_client: Client,
}

impl ConstraintState {
    pub fn new(
        beacon_client: Client,
        validator_indexes: ValidatorIndexes,
        commitment_deadline_duration: Duration,
    ) -> Self {
        Self {
            blocks: HashMap::new(),
            commitment_deadline: CommitmentDeadline::new(0, Duration::from_millis(100)),
            deadline_duration: commitment_deadline_duration,
            latest_slot: Default::default(),
            latest_slot_timestamp: Instant::now(),
            current_epoch: Default::default(),
            validator_indexes,
            beacon_client,
            header: BeaconBlockHeader::default(),
            max_commitments_in_block: 128,
            max_commitment_gas: NonZero::new(10_000_000).unwrap(),
            min_priority_fee: 1_000_000_000,
            block_gas_limit: 30_000_000,
            max_tx_input_bytes: 4 * 32 * 1024,
            max_init_code_byte_size: 2 * 24576,
        }
>>>>>>> 6f83d391
    }

    pub fn add_constraint(&mut self, slot: u64, signed_constraints: SignedConstraints) {
        if let Some(block) = self.blocks.get_mut(&slot) {
            block.add_constraints(signed_constraints);
        } else {
            let mut block = Block::default();
            block.add_constraints(signed_constraints);
            self.blocks.insert(slot, block);
        }
    }

<<<<<<< HEAD
  pub fn validate_preconf_request(&self, request: &PreconfRequest) -> Result<ECBlsPublicKey, StateError> {
    // Check if the chain is eth mainnet
      if request.chain_id != self.config.id {
          return Err(StateError::Custom(format!(
              "Invalid chain ID: expected {}, got {:?}",
              self.config.id,
              request.chain_id
          )));
      }

    // Check if the slot is in the current epoch
    if request.slot < self.current_epoch.start_slot || request.slot >= self.current_epoch.start_slot + SLOTS_PER_EPOCH {
        return Err(StateError::InvalidSlot(request.slot));
=======
    pub fn replace_constraints(&mut self, slot: u64, signed_constraints: &Vec<SignedConstraints>) {
        tracing::debug!("here is replace constraints function");
        if let Some(block) = self.blocks.get_mut(&slot) {
            tracing::debug!(
                "current constraints {}",
                block.signed_constraints_list.len()
            );
            block.replace_constraints(signed_constraints);
            tracing::debug!(
                "replaced constraints {}",
                block.signed_constraints_list.len()
            );
        } else {
            let mut block = Block::default();
            block.replace_constraints(signed_constraints);
            self.blocks.insert(slot, block.clone());
            tracing::debug!(
                "replaced constraints {}",
                block.signed_constraints_list.len()
            );
        }
>>>>>>> 6f83d391
    }

    pub fn remove_constraints_at_slot(&mut self, slot: u64) -> Option<Block> {
        self.blocks.remove(&slot)
    }

    pub fn validate_preconf_request(
        &self,
        request: &PreconfRequest,
    ) -> Result<ECBlsPublicKey, StateError> {
        // Check if the slot is in the current epoch
        if request.slot < self.current_epoch.start_slot
            || request.slot >= self.current_epoch.start_slot + SLOTS_PER_EPOCH
        {
            return Err(StateError::InvalidSlot(request.slot));
        }

        // If the request is for the next slot, check if it's within the commitment deadline
        if request.slot == self.latest_slot + 1
            && self.latest_slot_timestamp + self.deadline_duration < Instant::now()
        {
            return Err(StateError::DeadlineExpired);
        }

        // Find the validator publickey for the given slot
        let public_key = self.find_validator_pubkey_for_slot(request.slot)?;

        if request.txs.len() >= self.max_commitments_in_block {
            return Err(StateError::Custom(
                "Overflow commitments amount".to_string(),
            ));
        }

        // Check if there is room for more commitments
        if let Some(block) = self.blocks.get(&request.slot) {
            if block.transactions_count() + request.txs.len() >= self.max_commitments_in_block {
                return Err(StateError::Custom(
                    "Overflow commitments amount".to_string(),
                ));
            }
        }

        // Check if the committed gas exceeds the maximum
        let template_committed_gas = self
            .blocks
            .get(&request.slot)
            .map(|t| t.committed_gas())
            .unwrap_or(0);

        if template_committed_gas + request.gas_limit() > self.max_commitment_gas.into() {
            return Err(StateError::Custom("Overflow gas limit".to_string()));
        }

        // Check if the transaction size exceeds the maximum
        if !request.validate_tx_size_limit(self.max_tx_input_bytes) {
            return Err(StateError::Custom(
                "Overflow transaction size in input bytes".to_string(),
            ));
        }

        // Check if the transaction is a contract creation and the init code size exceeds the
        // maximum
        if !request.validate_init_code_limit(self.max_init_code_byte_size) {
            return Err(StateError::Custom(
                "Overflow transaction size in code bytes".to_string(),
            ));
        }

        // Check if the gas limit is higher than the maximum block gas limit
        if request.gas_limit() > self.block_gas_limit {
            return Err(StateError::Custom("Overflow gas limit".to_string()));
        }

        // Ensure max_priority_fee_per_gas is less than max_fee_per_gas
        if !request.validate_max_priority_fee() {
            return Err(StateError::Custom(
                "Overflow transaction priority fee".to_string(),
            ));
        }

        // Check if the max_fee_per_gas would cover the maximum possible basefee.
        let _slot_diff = request.slot.saturating_sub(self.latest_slot);

        // TODO: Calculate the max possible basefee given the slot diff.
        if request.slot <= self.latest_slot {
            return Err(StateError::Custom(
                "Target slot is passed already".to_string(),
            ));
        }

        Ok(public_key)
    }

    fn find_validator_pubkey_for_slot(&self, slot: u64) -> Result<ECBlsPublicKey, StateError> {
        self.current_epoch
            .proposer_duties
            .iter()
            .find(|&duty| duty.slot == slot)
            .map(|duty| duty.public_key.clone())
            .ok_or(StateError::NoValidatorInSlot)
    }

    async fn fetch_proposer_duties(&mut self, epoch: u64) -> Result<(), StateError> {
        match self
            .beacon_client
            .get_proposer_duties(epoch)
            .await
            .map_err(|_| StateError::FailedFetcingProposerDuties)
        {
            Ok(duties) => self.current_epoch.proposer_duties = duties.1,
            Err(err) => return Err(err),
        };
        Ok(())
    }

    pub async fn update_head(&mut self, head: u64) -> Result<(), StateError> {
        self.commitment_deadline = CommitmentDeadline::new(head + 1, self.deadline_duration);

        let update = self
            .beacon_client
            .get_beacon_header(BlockId::Slot(head))
            .await?;

        self.header = update.header.message;

        self.latest_slot_timestamp = Instant::now();
        self.latest_slot = head;

        let slot = self.header.slot;
        ApiMetrics::set_latest_head(slot as u32);
        let epoch = slot / SLOTS_PER_EPOCH;

        self.blocks.remove(&slot);

        if epoch != self.current_epoch.value {
            self.current_epoch.value = epoch;
            self.current_epoch.start_slot = epoch * SLOTS_PER_EPOCH;

            self.fetch_proposer_duties(epoch).await?;
        }

        Ok(())
    }
}

#[derive(Debug, Default, Clone)]
pub struct Block {
    pub signed_constraints_list: Vec<SignedConstraints>,
}

impl Block {
    pub fn add_constraints(&mut self, constraints: SignedConstraints) {
        self.signed_constraints_list.push(constraints);
    }

    pub fn replace_constraints(&mut self, constraints: &Vec<SignedConstraints>) {
        self.signed_constraints_list = constraints.clone();
    }

    pub fn remove_constraints(&mut self, slot: u64) {
        self.signed_constraints_list
            .remove(slot.try_into().unwrap());
    }

    pub fn get_transactions(&self) -> Vec<PooledTransactionsElement> {
        self.signed_constraints_list
            .iter()
            .flat_map(|sc| sc.message.transactions.iter().map(|c| c.tx.clone()))
            .collect()
    }

    pub fn convert_constraints_to_transactions(&self) -> Vec<TransactionSigned> {
        self.signed_constraints_list
            .iter()
            .flat_map(|sc| {
                sc.message
                    .transactions
                    .iter()
                    .map(|c| c.tx.clone().into_transaction())
            })
            .collect()
    }

    pub fn parse_to_blobs_bundle(&self) -> BlobsBundle {
        let (commitments, proofs, blobs) =
            self.signed_constraints_list
                .iter()
                .flat_map(|sc| sc.message.transactions.iter())
                .filter_map(|c| c.tx.blob_sidecar())
                .fold(
                    (Vec::new(), Vec::new(), Vec::new()),
                    |(mut commitments, mut proofs, mut blobs), bs| {
                        commitments.extend(bs.commitments.iter().map(|c| {
                            KzgCommitment::try_from(c.as_slice()).expect("both are 48 bytes")
                        }));
                        proofs.extend(
                            bs.proofs.iter().map(|p| {
                                KzgProof::try_from(p.as_slice()).expect("both are 48 bytes")
                            }),
                        );
                        blobs.extend(bs.blobs.iter().map(|b| {
                            Blob::try_from(b.as_slice()).expect("both are 131_072 bytes")
                        }));
                        (commitments, proofs, blobs)
                    },
                );

        BlobsBundle {
            commitments,
            proofs,
            blobs,
        }
    }

    pub fn transactions_count(&self) -> usize {
        self.signed_constraints_list.len()
    }

    pub fn committed_gas(&self) -> u64 {
        self.signed_constraints_list.iter().fold(0, |acc, sc| {
            acc + sc
                .message
                .transactions
                .iter()
                .fold(0, |acc, c| acc + c.tx.gas_limit())
        })
    }
}

/// The deadline for a which a commitment is considered valid.
#[derive(Debug)]
pub struct CommitmentDeadline {
    slot: u64,
    sleep: Option<Pin<Box<Sleep>>>,
}

impl CommitmentDeadline {
    /// Create a new deadline for a given slot and duration.
    pub fn new(slot: u64, duration: Duration) -> Self {
        let sleep = Some(Box::pin(tokio::time::sleep(duration)));
        Self { slot, sleep }
    }

    /// Poll the deadline until it is reached.
    pub async fn wait(&mut self) -> Option<u64> {
        let slot = poll_fn(|cx| self.poll_unpin(cx)).await;
        self.sleep = None;
        slot
    }
}

/// Poll the deadline until it is reached.
///
/// - If already reached, the future will return `None` immediately.
/// - If not reached, the future will return `Some(slot)` when the deadline is reached.
impl Future for CommitmentDeadline {
    type Output = Option<u64>;

    fn poll(mut self: Pin<&mut Self>, cx: &mut Context<'_>) -> Poll<Self::Output> {
        let Some(ref mut sleep) = self.sleep else {
            return Poll::Ready(None);
        };

        match sleep.as_mut().poll(cx) {
            Poll::Ready(_) => Poll::Ready(Some(self.slot)),
            Poll::Pending => Poll::Pending,
        }
    }
}

#[derive(Debug)]
pub struct HeadEventListener {
    /// Channel to receive updates of the "Head" beacon topic
    new_heads_rx: broadcast::Receiver<HeadEvent>,
    /// Handle to the background task that listens for new head events.
    /// Kept to allow for graceful shutdown.
    quit: AbortHandle,
}

/// A topic for subscribing to new head events
#[derive(Debug)]
pub struct NewHeadsTopic;

impl Topic for NewHeadsTopic {
    const NAME: &'static str = "head";

    type Data = HeadEvent;
}

impl HeadEventListener {
    /// start listening for new head events
    pub fn run(beacon_client: Client) -> Self {
        let (new_heads_tx, new_heads_rx) = broadcast::channel(32);

        let task = tokio::spawn(async move {
            loop {
                let mut event_stream = match beacon_client.get_events::<NewHeadsTopic>().await {
                    Ok(events) => events,
                    Err(err) => {
                        tracing::warn!(?err, "failed to subscribe to new heads topic, retrying...");
                        tokio::time::sleep(Duration::from_secs(1)).await;
                        continue;
                    }
                };

                let event = match event_stream.next().await {
                    Some(Ok(event)) => event,
                    Some(Err(err)) => {
                        tracing::warn!(?err, "error reading new head event stream, retrying...");
                        tokio::time::sleep(Duration::from_secs(1)).await;
                        continue;
                    }
                    None => {
                        tracing::warn!("new head event stream ended, retrying...");
                        tokio::time::sleep(Duration::from_secs(1)).await;
                        continue;
                    }
                };

                if let Err(err) = new_heads_tx.send(event) {
                    tracing::warn!(?err, "failed to broadcast new head event to subscribers");
                }
            }
        });

        Self {
            new_heads_rx,
            quit: task.abort_handle(),
        }
    }

    pub fn stop(self) {
        self.quit.abort();
    }

    pub async fn next_head(&mut self) -> Result<HeadEvent, broadcast::error::RecvError> {
        self.new_heads_rx.recv().await
    }

    pub fn subscribe_new_heads(&self) -> broadcast::Receiver<HeadEvent> {
        self.new_heads_rx.resubscribe()
    }
}<|MERGE_RESOLUTION|>--- conflicted
+++ resolved
@@ -15,13 +15,6 @@
 use tokio::time::Sleep;
 use tokio::{sync::broadcast, task::AbortHandle};
 
-<<<<<<< HEAD
-use ethereum_consensus::{crypto::PublicKey as ECBlsPublicKey, deneb:: { BeaconBlockHeader, mainnet::{Blob, BlobsBundle} }, crypto::{KzgCommitment, KzgProof}, phase0::mainnet::SLOTS_PER_EPOCH};
-use crate::{constraints::{SignedConstraints, TransactionExt}, metrics::ApiMetrics};
-use crate::commitment::request::PreconfRequest;
-use crate::config::ValidatorIndexes;
-use crate::config::ChainConfig;
-=======
 use ethereum_consensus::{
     crypto::PublicKey as ECBlsPublicKey,
     crypto::{KzgCommitment, KzgProof},
@@ -38,7 +31,7 @@
     constraints::{SignedConstraints, TransactionExt},
     metrics::ApiMetrics,
 };
->>>>>>> 6f83d391
+use crate::config::ChainConfig;
 
 #[derive(Debug, thiserror::Error)]
 pub enum StateError {
@@ -65,69 +58,6 @@
 }
 
 pub struct ConstraintState {
-<<<<<<< HEAD
-  pub blocks: HashMap<u64, Block>,
-  pub commitment_deadline: CommitmentDeadline,
-  pub deadline_duration: Duration,
-  pub latest_slot: u64,
-  pub latest_slot_timestamp: Instant,
-  pub current_epoch: Epoch,
-  pub header: BeaconBlockHeader,
-  pub validator_indexes: ValidatorIndexes,
-  pub max_commitments_in_block: usize,
-  pub max_commitment_gas : NonZero<u64>,
-  pub min_priority_fee: u128,
-  pub block_gas_limit: u64,
-  pub max_tx_input_bytes: usize,
-  pub max_init_code_byte_size: usize,
-  pub beacon_client: Client,
-  pub config: ChainConfig,
-}
-
-impl ConstraintState {
-  pub fn new (beacon_client: Client, validator_indexes: ValidatorIndexes, commitment_deadline_duration: Duration) -> Self {
-    Self {
-      blocks: HashMap::new(),
-      commitment_deadline: CommitmentDeadline::new(0, Duration::from_millis(100)),
-      deadline_duration: commitment_deadline_duration,
-      latest_slot: Default::default(),
-      latest_slot_timestamp: Instant::now(),
-      current_epoch: Default::default(),
-      validator_indexes,
-      beacon_client,
-      header: BeaconBlockHeader::default(),
-      max_commitments_in_block: 128,
-      max_commitment_gas : NonZero::new(10_000_000).unwrap(),
-      min_priority_fee: 1_000_000_000,
-      block_gas_limit: 30_000_000,
-      max_tx_input_bytes: 4 * 32 * 1024,
-      max_init_code_byte_size: 2 * 24576,
-      config: Default::default(),
-    }
-  }
-  
-  pub fn add_constraint(&mut self, slot: u64, signed_constraints: SignedConstraints) {
-    if let Some(block) = self.blocks.get_mut(&slot) {
-        block.add_constraints(signed_constraints);
-    } else {
-        let mut block = Block::default();
-        block.add_constraints(signed_constraints);
-        self.blocks.insert(slot, block);
-    }
-  }
-
-  pub fn replace_constraints(&mut self, slot: u64, signed_constraints: &Vec<SignedConstraints>) {
-    tracing::debug!("here is replace constraints function");
-    if let Some(block) = self.blocks.get_mut(&slot) {
-        tracing::debug!("current constraints {}", block.signed_constraints_list.len()); 
-        block.replace_constraints(signed_constraints);
-        tracing::debug!("replaced constraints {}", block.signed_constraints_list.len());
-    } else {
-        let mut block = Block::default();
-        block.replace_constraints(signed_constraints);
-        self.blocks.insert(slot, block.clone());
-        tracing::debug!("replaced constraints {}", block.signed_constraints_list.len());
-=======
     pub blocks: HashMap<u64, Block>,
     pub commitment_deadline: CommitmentDeadline,
     pub deadline_duration: Duration,
@@ -142,7 +72,7 @@
     pub block_gas_limit: u64,
     pub max_tx_input_bytes: usize,
     pub max_init_code_byte_size: usize,
-
+    pub config: ChainConfig,
     pub beacon_client: Client,
 }
 
@@ -169,7 +99,6 @@
             max_tx_input_bytes: 4 * 32 * 1024,
             max_init_code_byte_size: 2 * 24576,
         }
->>>>>>> 6f83d391
     }
 
     pub fn add_constraint(&mut self, slot: u64, signed_constraints: SignedConstraints) {
@@ -182,21 +111,6 @@
         }
     }
 
-<<<<<<< HEAD
-  pub fn validate_preconf_request(&self, request: &PreconfRequest) -> Result<ECBlsPublicKey, StateError> {
-    // Check if the chain is eth mainnet
-      if request.chain_id != self.config.id {
-          return Err(StateError::Custom(format!(
-              "Invalid chain ID: expected {}, got {:?}",
-              self.config.id,
-              request.chain_id
-          )));
-      }
-
-    // Check if the slot is in the current epoch
-    if request.slot < self.current_epoch.start_slot || request.slot >= self.current_epoch.start_slot + SLOTS_PER_EPOCH {
-        return Err(StateError::InvalidSlot(request.slot));
-=======
     pub fn replace_constraints(&mut self, slot: u64, signed_constraints: &Vec<SignedConstraints>) {
         tracing::debug!("here is replace constraints function");
         if let Some(block) = self.blocks.get_mut(&slot) {
@@ -218,7 +132,6 @@
                 block.signed_constraints_list.len()
             );
         }
->>>>>>> 6f83d391
     }
 
     pub fn remove_constraints_at_slot(&mut self, slot: u64) -> Option<Block> {
@@ -229,6 +142,15 @@
         &self,
         request: &PreconfRequest,
     ) -> Result<ECBlsPublicKey, StateError> {
+        // Check if the chain is eth mainnet
+        if request.chain_id != self.config.id {
+            return Err(StateError::Custom(format!(
+                "Invalid chain ID: expected {}, got {:?}",
+                self.config.id,
+                request.chain_id
+            )));
+        }
+
         // Check if the slot is in the current epoch
         if request.slot < self.current_epoch.start_slot
             || request.slot >= self.current_epoch.start_slot + SLOTS_PER_EPOCH
