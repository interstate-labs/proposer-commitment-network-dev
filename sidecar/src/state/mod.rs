use std::{
    collections::HashMap,
    num::NonZero,
    pin::Pin,
    task::{Context, Poll},
    time::{Duration, Instant},
};

use alloy::rpc::types::beacon::events::HeadEvent;
use beacon_api_client::Topic;
use beacon_api_client::{mainnet::Client, BlockId, ProposerDuty};
use futures::StreamExt;
use futures::{future::poll_fn, Future, FutureExt};
use reth_primitives::{PooledTransactionsElement, TransactionSigned};
use tokio::time::Sleep;
use tokio::{sync::broadcast, task::AbortHandle};

use ethereum_consensus::{
    crypto::PublicKey as ECBlsPublicKey,
    crypto::{KzgCommitment, KzgProof},
    deneb::{
        mainnet::{Blob, BlobsBundle},
        BeaconBlockHeader,
    },
    phase0::mainnet::SLOTS_PER_EPOCH,
};

use crate::commitment::request::PreconfRequest;
use crate::config::ValidatorIndexes;
use crate::{
    constraints::{SignedConstraints, TransactionExt},
    metrics::ApiMetrics,
};

#[derive(Debug, thiserror::Error)]
pub enum StateError {
    #[error("invalid slot: {0}")]
    InvalidSlot(u64),
    #[error("deadline expired")]
    DeadlineExpired,
    #[error("no validator in slot")]
    NoValidatorInSlot,
    #[error("failed in fetching proposer duties from beacon")]
    FailedFetcingProposerDuties,
    #[error("Beacon API error: {0}")]
    BeaconApiError(#[from] beacon_api_client::Error),
    #[error("{0}")]
    Custom(String),
}

#[derive(Debug, Default)]
#[allow(missing_docs)]
pub struct Epoch {
    pub value: u64,
    pub start_slot: u64,
    pub proposer_duties: Vec<ProposerDuty>,
}

pub struct ConstraintState {
    pub blocks: HashMap<u64, Block>,
    pub commitment_deadline: CommitmentDeadline,
    pub deadline_duration: Duration,
    pub latest_slot: u64,
    pub latest_slot_timestamp: Instant,
    pub current_epoch: Epoch,
    pub header: BeaconBlockHeader,
    pub validator_indexes: ValidatorIndexes,
    pub max_commitments_in_block: usize,
    pub max_commitment_gas: NonZero<u64>,
    pub min_priority_fee: u128,
    pub block_gas_limit: u64,
    pub max_tx_input_bytes: usize,
    pub max_init_code_byte_size: usize,

    pub beacon_client: Client,
}

impl ConstraintState {
    pub fn new(
        beacon_client: Client,
        validator_indexes: ValidatorIndexes,
        commitment_deadline_duration: Duration,
    ) -> Self {
        Self {
            blocks: HashMap::new(),
            commitment_deadline: CommitmentDeadline::new(0, Duration::from_millis(100)),
            deadline_duration: commitment_deadline_duration,
            latest_slot: Default::default(),
            latest_slot_timestamp: Instant::now(),
            current_epoch: Default::default(),
            validator_indexes,
            beacon_client,
            header: BeaconBlockHeader::default(),
            max_commitments_in_block: 128,
            max_commitment_gas: NonZero::new(10_000_000).unwrap(),
            min_priority_fee: 1_000_000_000,
            block_gas_limit: 30_000_000,
            max_tx_input_bytes: 4 * 32 * 1024,
            max_init_code_byte_size: 2 * 24576,
        }
    }

    pub fn add_constraint(&mut self, slot: u64, signed_constraints: SignedConstraints) {
        if let Some(block) = self.blocks.get_mut(&slot) {
            block.add_constraints(signed_constraints);
        } else {
            let mut block = Block::default();
            block.add_constraints(signed_constraints);
            self.blocks.insert(slot, block);
        }
    }

    pub fn replace_constraints(&mut self, slot: u64, signed_constraints: &Vec<SignedConstraints>) {
        tracing::debug!("here is replace constraints function");
        if let Some(block) = self.blocks.get_mut(&slot) {
            tracing::debug!(
                "current constraints {}",
                block.signed_constraints_list.len()
            );
            block.replace_constraints(signed_constraints);
            tracing::debug!(
                "replaced constraints {}",
                block.signed_constraints_list.len()
            );
        } else {
            let mut block = Block::default();
            block.replace_constraints(signed_constraints);
            self.blocks.insert(slot, block.clone());
            tracing::debug!(
                "replaced constraints {}",
                block.signed_constraints_list.len()
            );
        }
    }

    pub fn remove_constraints_at_slot(&mut self, slot: u64) -> Option<Block> {
        self.blocks.remove(&slot)
    }

    pub fn validate_preconf_request(
        &self,
        request: &PreconfRequest,
    ) -> Result<ECBlsPublicKey, StateError> {
        // Check if the slot is in the current epoch
        if request.slot < self.current_epoch.start_slot
            || request.slot >= self.current_epoch.start_slot + SLOTS_PER_EPOCH
        {
            return Err(StateError::InvalidSlot(request.slot));
        }

        // If the request is for the next slot, check if it's within the commitment deadline
        if request.slot == self.latest_slot + 1
            && self.latest_slot_timestamp + self.deadline_duration < Instant::now()
        {
            return Err(StateError::DeadlineExpired);
        }

        // Find the validator publickey for the given slot
        let public_key = self.find_validator_pubkey_for_slot(request.slot)?;

        if request.txs.len() >= self.max_commitments_in_block {
            return Err(StateError::Custom(
                "Overflow commitments amount".to_string(),
            ));
        }

        // Check if there is room for more commitments
        if let Some(block) = self.blocks.get(&request.slot) {
            if block.transactions_count() + request.txs.len() >= self.max_commitments_in_block {
                return Err(StateError::Custom(
                    "Overflow commitments amount".to_string(),
                ));
            }
        }

        // Check if the committed gas exceeds the maximum
        let template_committed_gas = self
            .blocks
            .get(&request.slot)
            .map(|t| t.committed_gas())
            .unwrap_or(0);

        if template_committed_gas + request.gas_limit() > self.max_commitment_gas.into() {
            return Err(StateError::Custom("Overflow gas limit".to_string()));
        }

        // Check if the transaction size exceeds the maximum
        if !request.validate_tx_size_limit(self.max_tx_input_bytes) {
            return Err(StateError::Custom(
                "Overflow transaction size in input bytes".to_string(),
            ));
        }

        // Check if the transaction is a contract creation and the init code size exceeds the
        // maximum
        if !request.validate_init_code_limit(self.max_init_code_byte_size) {
            return Err(StateError::Custom(
                "Overflow transaction size in code bytes".to_string(),
            ));
        }

        // Check if the gas limit is higher than the maximum block gas limit
        if request.gas_limit() > self.block_gas_limit {
            return Err(StateError::Custom("Overflow gas limit".to_string()));
        }

        // Ensure max_priority_fee_per_gas is less than max_fee_per_gas
        if !request.validate_max_priority_fee() {
            return Err(StateError::Custom(
                "Overflow transaction priority fee".to_string(),
            ));
        }

        // Check if the max_fee_per_gas would cover the maximum possible basefee.
        let _slot_diff = request.slot.saturating_sub(self.latest_slot);

        // TODO: Calculate the max possible basefee given the slot diff.
<<<<<<< HEAD
        if request.slot < self.latest_slot {
=======
        if request.slot <= self.latest_slot {
>>>>>>> 6f83d391
            return Err(StateError::Custom(
                "Target slot is passed already".to_string(),
            ));
        }

        Ok(public_key)
    }

    fn find_validator_pubkey_for_slot(&self, slot: u64) -> Result<ECBlsPublicKey, StateError> {
        self.current_epoch
            .proposer_duties
            .iter()
            .find(|&duty| duty.slot == slot)
            .map(|duty| duty.public_key.clone())
            .ok_or(StateError::NoValidatorInSlot)
    }

    async fn fetch_proposer_duties(&mut self, epoch: u64) -> Result<(), StateError> {
        match self
            .beacon_client
            .get_proposer_duties(epoch)
            .await
            .map_err(|_| StateError::FailedFetcingProposerDuties)
        {
            Ok(duties) => self.current_epoch.proposer_duties = duties.1,
            Err(err) => return Err(err),
        };
        Ok(())
    }

    pub async fn update_head(&mut self, head: u64) -> Result<(), StateError> {
        self.commitment_deadline = CommitmentDeadline::new(head + 1, self.deadline_duration);

        let update = self
            .beacon_client
            .get_beacon_header(BlockId::Slot(head))
            .await?;

        self.header = update.header.message;

        self.latest_slot_timestamp = Instant::now();
        self.latest_slot = head;

        let slot = self.header.slot;
        ApiMetrics::set_latest_head(slot as u32);
        let epoch = slot / SLOTS_PER_EPOCH;

        self.blocks.remove(&slot);

        if epoch != self.current_epoch.value {
<<<<<<< HEAD
            self.fetch_proposer_duties(epoch).await?;

            self.current_epoch.value = epoch;
            self.current_epoch.start_slot = epoch * SLOTS_PER_EPOCH;
=======
            self.current_epoch.value = epoch;
            self.current_epoch.start_slot = epoch * SLOTS_PER_EPOCH;

            self.fetch_proposer_duties(epoch).await?;
>>>>>>> 6f83d391
        }

        Ok(())
    }
}

#[derive(Debug, Default, Clone)]
pub struct Block {
    pub signed_constraints_list: Vec<SignedConstraints>,
}

impl Block {
    pub fn add_constraints(&mut self, constraints: SignedConstraints) {
        self.signed_constraints_list.push(constraints);
    }

    pub fn replace_constraints(&mut self, constraints: &Vec<SignedConstraints>) {
        self.signed_constraints_list = constraints.clone();
    }

    pub fn remove_constraints(&mut self, slot: u64) {
        self.signed_constraints_list
            .remove(slot.try_into().unwrap());
    }

    pub fn get_transactions(&self) -> Vec<PooledTransactionsElement> {
        self.signed_constraints_list
            .iter()
            .flat_map(|sc| sc.message.transactions.iter().map(|c| c.tx.clone()))
            .collect()
    }

    pub fn convert_constraints_to_transactions(&self) -> Vec<TransactionSigned> {
        self.signed_constraints_list
            .iter()
            .flat_map(|sc| {
                sc.message
                    .transactions
                    .iter()
                    .map(|c| c.tx.clone().into_transaction())
            })
            .collect()
    }

    pub fn parse_to_blobs_bundle(&self) -> BlobsBundle {
        let (commitments, proofs, blobs) =
            self.signed_constraints_list
                .iter()
                .flat_map(|sc| sc.message.transactions.iter())
                .filter_map(|c| c.tx.blob_sidecar())
                .fold(
                    (Vec::new(), Vec::new(), Vec::new()),
                    |(mut commitments, mut proofs, mut blobs), bs| {
                        commitments.extend(bs.commitments.iter().map(|c| {
                            KzgCommitment::try_from(c.as_slice()).expect("both are 48 bytes")
                        }));
                        proofs.extend(
                            bs.proofs.iter().map(|p| {
                                KzgProof::try_from(p.as_slice()).expect("both are 48 bytes")
                            }),
                        );
                        blobs.extend(bs.blobs.iter().map(|b| {
                            Blob::try_from(b.as_slice()).expect("both are 131_072 bytes")
                        }));
                        (commitments, proofs, blobs)
                    },
                );

        BlobsBundle {
            commitments,
            proofs,
            blobs,
        }
    }

    pub fn transactions_count(&self) -> usize {
        self.signed_constraints_list.len()
    }

    pub fn committed_gas(&self) -> u64 {
        self.signed_constraints_list.iter().fold(0, |acc, sc| {
            acc + sc
                .message
                .transactions
                .iter()
                .fold(0, |acc, c| acc + c.tx.gas_limit())
        })
    }
}

/// The deadline for a which a commitment is considered valid.
#[derive(Debug)]
pub struct CommitmentDeadline {
    slot: u64,
    sleep: Option<Pin<Box<Sleep>>>,
}

impl CommitmentDeadline {
    /// Create a new deadline for a given slot and duration.
    pub fn new(slot: u64, duration: Duration) -> Self {
        let sleep = Some(Box::pin(tokio::time::sleep(duration)));
        Self { slot, sleep }
    }

    /// Poll the deadline until it is reached.
    pub async fn wait(&mut self) -> Option<u64> {
        let slot = poll_fn(|cx| self.poll_unpin(cx)).await;
        self.sleep = None;
        slot
    }
}

/// Poll the deadline until it is reached.
///
/// - If already reached, the future will return `None` immediately.
/// - If not reached, the future will return `Some(slot)` when the deadline is reached.
impl Future for CommitmentDeadline {
    type Output = Option<u64>;

    fn poll(mut self: Pin<&mut Self>, cx: &mut Context<'_>) -> Poll<Self::Output> {
        let Some(ref mut sleep) = self.sleep else {
            return Poll::Ready(None);
        };

        match sleep.as_mut().poll(cx) {
            Poll::Ready(_) => Poll::Ready(Some(self.slot)),
            Poll::Pending => Poll::Pending,
        }
    }
}

#[derive(Debug)]
pub struct HeadEventListener {
    /// Channel to receive updates of the "Head" beacon topic
    new_heads_rx: broadcast::Receiver<HeadEvent>,
    /// Handle to the background task that listens for new head events.
    /// Kept to allow for graceful shutdown.
    quit: AbortHandle,
}

/// A topic for subscribing to new head events
#[derive(Debug)]
pub struct NewHeadsTopic;

impl Topic for NewHeadsTopic {
    const NAME: &'static str = "head";

    type Data = HeadEvent;
}

impl HeadEventListener {
    /// start listening for new head events
    pub fn run(beacon_client: Client) -> Self {
        let (new_heads_tx, new_heads_rx) = broadcast::channel(32);

        let task = tokio::spawn(async move {
            loop {
                let mut event_stream = match beacon_client.get_events::<NewHeadsTopic>().await {
                    Ok(events) => events,
                    Err(err) => {
                        tracing::warn!(?err, "failed to subscribe to new heads topic, retrying...");
                        tokio::time::sleep(Duration::from_secs(1)).await;
                        continue;
                    }
                };

                let event = match event_stream.next().await {
                    Some(Ok(event)) => event,
                    Some(Err(err)) => {
                        tracing::warn!(?err, "error reading new head event stream, retrying...");
                        tokio::time::sleep(Duration::from_secs(1)).await;
                        continue;
                    }
                    None => {
                        tracing::warn!("new head event stream ended, retrying...");
                        tokio::time::sleep(Duration::from_secs(1)).await;
                        continue;
                    }
                };

                if let Err(err) = new_heads_tx.send(event) {
                    tracing::warn!(?err, "failed to broadcast new head event to subscribers");
                }
            }
        });

        Self {
            new_heads_rx,
            quit: task.abort_handle(),
        }
    }

    pub fn stop(self) {
        self.quit.abort();
    }

    pub async fn next_head(&mut self) -> Result<HeadEvent, broadcast::error::RecvError> {
        self.new_heads_rx.recv().await
    }

    pub fn subscribe_new_heads(&self) -> broadcast::Receiver<HeadEvent> {
        self.new_heads_rx.resubscribe()
    }
}<|MERGE_RESOLUTION|>--- conflicted
+++ resolved
@@ -215,11 +215,7 @@
         let _slot_diff = request.slot.saturating_sub(self.latest_slot);
 
         // TODO: Calculate the max possible basefee given the slot diff.
-<<<<<<< HEAD
-        if request.slot < self.latest_slot {
-=======
         if request.slot <= self.latest_slot {
->>>>>>> 6f83d391
             return Err(StateError::Custom(
                 "Target slot is passed already".to_string(),
             ));
@@ -270,17 +266,10 @@
         self.blocks.remove(&slot);
 
         if epoch != self.current_epoch.value {
-<<<<<<< HEAD
             self.fetch_proposer_duties(epoch).await?;
 
             self.current_epoch.value = epoch;
             self.current_epoch.start_slot = epoch * SLOTS_PER_EPOCH;
-=======
-            self.current_epoch.value = epoch;
-            self.current_epoch.start_slot = epoch * SLOTS_PER_EPOCH;
-
-            self.fetch_proposer_duties(epoch).await?;
->>>>>>> 6f83d391
         }
 
         Ok(())
