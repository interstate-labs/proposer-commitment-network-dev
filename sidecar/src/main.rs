use alloy::{primitives::FixedBytes, rpc::types::beacon::events::HeadEvent};
pub use beacon_api_client::mainnet::Client;
use commitment::request::{CommitmentRequestError, CommitmentRequestEvent};
use metrics::{run_metrics_server, ApiMetrics};
use state::{ConstraintState, HeadEventListener};
use tokio::sync::mpsc;
use tracing_subscriber::fmt::Subscriber;

use env_file_reader::read_file;

use commitment::{run_commitment_rpc_server, PreconfResponse};
use config::Config;
use constraints::{
    run_constraints_proxy_server, ConstraintsMessage, FallbackBuilder, FallbackPayloadFetcher,
    FetchPayloadRequest, SignedConstraints, TransactionExt,
};
use keystores::Keystores;

mod commitment;
mod config;
mod constraints;
mod delegation;
mod errors;
mod keystores;
mod metrics;
mod onchain;
mod state;
mod test_utils;
mod utils;

pub type BLSBytes = FixedBytes<96>;
pub const BLS_DST_PREFIX: &[u8] = b"BLS_SIG_BLS12381G2_XMD:SHA-256_SSWU_RO_POP_";

#[tokio::main]
async fn main() {
    let subscriber = Subscriber::builder()
        .with_max_level(tracing::Level::DEBUG)
        .finish();
    tracing::subscriber::set_global_default(subscriber).expect("setting default subscriber failed");

    // let config = Config::parse_from_cli().unwrap();
    tracing::info!("path: {}", env!["CARGO_MANIFEST_DIR"]);
    let mut env_path = env!["CARGO_MANIFEST_DIR"].to_string();
    env_path.push_str("/.env");
    let envs = read_file(env_path).unwrap();

    let (sender, mut receiver) = mpsc::channel(1024);
    let config = Config::new(envs);

    let keystores = Keystores::new(
        &config.keystore_pubkeys_path,
        &config.keystore_secrets_path,
        &config.chain,
    );

    let _ = run_metrics_server(config.metrics_port);

    run_commitment_rpc_server(sender, &config).await;

    let (payload_tx, mut payload_rx) = mpsc::channel(16);
    let payload_fetcher = FallbackPayloadFetcher::new(payload_tx);

    let commit_boost_api = run_constraints_proxy_server(&config, payload_fetcher)
        .await
        .unwrap();

    let beacon_client = Client::new(config.beacon_api_url.clone());

    // let mut constraint_state = Arc::new(RwLock::new(ConstraintState::new( beacon_client.clone(), config.validator_indexes.clone(), config.chain.get_commitment_deadline_duration()))) ;
    let mut constraint_state = ConstraintState::new(
        beacon_client.clone(),
        config.validator_indexes.clone(),
        config.chain.get_commitment_deadline_duration(),
    );

    let mut head_event_listener = HeadEventListener::run(beacon_client);

    let mut fallback_builder = FallbackBuilder::new(&config);

    //  let ws_stream = match connect_async(config.collector_ws.clone()).await {
    //     Ok((stream, response)) => {
    //         println!("Handshake for client has been completed");
    //         // This will be the HTTP response, same as with server this is the last moment we
    //         // can still access HTTP stuff.
    //         println!("Server response was {response:?}");
    //         stream
    //     }
    //     Err(e) => {
    //         println!("WebSocket handshake for client  failed with {e}!");
    //         return;
    //     }
    // };

    tracing::debug!("Connected to the server!");

    // let (mut write, mut read) = ws_stream.split();
    // let constraint_state_store = constraint_state.write();
    loop {
        tokio::select! {
            Some( CommitmentRequestEvent{req, res} ) = receiver.recv() => {
                tracing::info!("Received preconfirmation request");
                ApiMetrics::increment_received_commitments_count();

                let slot = req.slot;
                let pubkeys = keystores.get_pubkeys();

                match constraint_state.validate_preconf_request(&req) {
                    Ok(pubkey) => {

                        if !pubkeys.contains(&pubkey) {
                            tracing::error!("Not available validator in slot {} to sign in sidecar", slot);
                            return;
                        }

                        // TODO::Validate preconfirmation request
                        let mut signed_contraints_list: Vec<SignedConstraints> = vec![];

                        for tx in req.txs.iter() {
                            let message =
                                ConstraintsMessage::from_tx(pubkey.clone(), slot, tx.clone());
                            let digest = message.digest();

                            let signature = keystores.sign_commit_boost_root(digest, &pubkey);

                            let signed_constraints = match signature {
                                Ok(signature) => SignedConstraints { message, signature },
                                Err(e) => {
                                    tracing::error!(?e, "Failed to sign constraints");
                                    return;
                                }
                            };

                            ApiMetrics::increment_preconfirmed_transactions_count(tx.tx.tx_type());

                            constraint_state.add_constraint(slot, signed_constraints.clone());
                            signed_contraints_list.push(signed_constraints.clone());

                            // match commit_boost_api.send_constraints_to_be_collected(&vec![signed_constraints.clone()]).await {
                            //     Ok(_) => tracing::info!(?signed_constraints,"Sent constratins successfully to be collected."),
                            //     Err(err) => tracing::error!(err = ?err, "Error sending constraints to be collected")
                            // };

                        }
                        let response = serde_json::to_value( PreconfResponse { ok: true, signed_contraints_list}).map_err(Into::into);
                        let _ = res.send(response).ok();
                    },
                    Err(err) => {
                        ApiMetrics::increment_validation_errors_count("validation error".to_string());
<<<<<<< HEAD
                        tracing::error!(?err, "No available validators");
=======
                        tracing::error!(?err, "validation error");
                        res.send(Err(CommitmentRequestError::Custom(err.to_string()))).err();
>>>>>>> 828a1049
                    }
                };
            },
            Some(slot) = constraint_state.commitment_deadline.wait() => {
                tracing::info!("The commitment deadline is reached in slot {}", slot);

                let Some(block) = constraint_state.remove_constraints_at_slot(slot) else {
                    tracing::debug!("Couldn't find a block at slot {slot}");
                    continue;
                };
                tracing::debug!("removed constraints at slot {slot}");

                match commit_boost_api.send_constraints(&block.signed_constraints_list).await {
                    Ok(_) => tracing::info!("Sent constratins successfully."),
                    Err(err) => tracing::error!(err = ?err, "Error sending constraints")
                };

                if let Err(e) = fallback_builder.build_fallback_payload(&block, slot).await {
                    tracing::error!(err = ?e, "Failed in building fallback payload at slot {slot}");
                };

            },
            Some(FetchPayloadRequest { slot, response_tx }) = payload_rx.recv() => {
                tracing::info!(slot, "Received local payload request");

                let Some(payload_and_bid) = fallback_builder.get_cached_payload() else  {
                        tracing::warn!("No local payload found for {slot}");
                        let _ = response_tx.send(None);
                        continue;
                };

                if let Err(e) = response_tx.send(Some(payload_and_bid)) {
                    tracing::error!(err = ?e, "Failed to send payload and bid in response channel");
                } else {
                    tracing::debug!("Sent payload and bid to response channel");
                }
            },
            // Some(Ok(msg)) = read.next() => {
            //     if let tokio_tungstenite::tungstenite::protocol::Message::Text(text) = msg {
            //         let merged_constraints: Vec<SignedConstraints> = serde_json::from_str(text.as_str()).unwrap();

            //         tracing::debug!("Received {} merged constraints", merged_constraints.len());
            //         constraint_state.replace_constraints(merged_constraints[0].message.slot, &merged_constraints);
            //     }
            // },
            Ok(HeadEvent { slot, .. }) = head_event_listener.next_head() => {
                tracing::info!(slot, "Got received a new head event");

                // We use None to signal that we want to fetch the latest EL head
                if let Err(e) = constraint_state.update_head(slot).await {
                    tracing::error!(err = ?e, "Occurred errors in updating the constraint state head");
                }
            },
        }
    }
}<|MERGE_RESOLUTION|>--- conflicted
+++ resolved
@@ -146,12 +146,8 @@
                     },
                     Err(err) => {
                         ApiMetrics::increment_validation_errors_count("validation error".to_string());
-<<<<<<< HEAD
-                        tracing::error!(?err, "No available validators");
-=======
                         tracing::error!(?err, "validation error");
                         res.send(Err(CommitmentRequestError::Custom(err.to_string()))).err();
->>>>>>> 828a1049
                     }
                 };
             },
