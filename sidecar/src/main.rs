--- conflicted
+++ resolved
@@ -4,24 +4,16 @@
 use commitment::request::{CommitmentRequestError, CommitmentRequestEvent};
 use metrics::{run_metrics_server, ApiMetrics};
 use state::{execution::ExecutionState, fetcher::ClientState, ConstraintState, HeadEventListener};
-<<<<<<< HEAD
-use std::borrow::BorrowMut;
-=======
->>>>>>> 8a2aaa16
 use std::sync::Arc;
 use tokio::sync::mpsc;
 use tokio::sync::Mutex;
 use tracing_subscriber::fmt::Subscriber;
 
 use commitment::{run_commitment_rpc_server, PreconfResponse};
-<<<<<<< HEAD
-use config::{limits::{LimitOptions, DEFAULT_GAS_LIMIT}, Config};
-=======
 use config::{
     limits::{LimitOptions, DEFAULT_GAS_LIMIT},
     Config,
 };
->>>>>>> 8a2aaa16
 use constraints::builder::PayloadAndBid;
 use constraints::CommitBoostApi;
 use constraints::{
@@ -63,11 +55,7 @@
     let slot = req.slot;
     let pubkeys = keystores.get_pubkeys();
 
-<<<<<<< HEAD
-    match constraint_state.validate_preconf_request(&req) {
-=======
     match constraint_state.validate_preconf_request(&req).await {
->>>>>>> 8a2aaa16
         Ok(pubkey) => {
             if !pubkeys.contains(&pubkey) {
                 tracing::error!(
@@ -174,11 +162,7 @@
 }
 
 async fn handle_head_event(slot: u64, constraint_state: Arc<Mutex<ConstraintState>>) {
-<<<<<<< HEAD
-    let constraint_state = constraint_state.lock().await;
-=======
     let mut constraint_state = constraint_state.lock().await;
->>>>>>> 8a2aaa16
 
     tracing::info!(slot, "Got received a new head event");
 
